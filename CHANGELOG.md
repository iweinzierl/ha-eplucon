# Changelog

All notable changes to this project will be documented in this file.

The format is based on [Keep a Changelog](https://keepachangelog.com/en/1.1.0/), and this project adheres to [Semantic Versioning](https://semver.org/spec/v2.0.0.html).

## [Unreleased]

## [1.1.0](https://github.com/koenhendriks/ha-ecuplon/releases/1.1.0) - 2024-09-01
### Added
- Homeassistant device info to map entities per device in the integration.
- Debugging logs for API calls to be able to trace received data.
<<<<<<< HEAD
- Missing Binary sensors (as reported by [killer8](https://tweakers.net/gallery/304893/)):
  - Active WW request
  - Direct Outlet (DG1)
  - Mixture Outlet (SG2)
  - Mixture Outlet (SG3)
  - Mixture Outlet (SG4)


=======
- CI using GitHub Actions including HACS validation.
>>>>>>> e9cc7eff

### Removed
- Device name from default entity name

## [1.0.0](https://github.com/koenhendriks/ha-ecuplon/releases/1.0.0) - 2024-08-28
### Added
- Initial release of the Eplucon Home Assistant Integration.
- Support for retrieving real-time device information from the Eplucon API.
- Added `DeviceDTO`, `RealtimeInfoDTO`, and `CommonInfoDTO` for structured data management.
- Integration with Home Assistant's sensor platform.
- Automatic sensor entity creation based on Eplucon devices and their real-time data.
- Configuration via Home Assistant's UI, including token-based authentication.
- Data fetching and update mechanism using Home Assistant's `DataUpdateCoordinator`.
- Error handling and logging for API errors and data fetching issues.

### Fixed
- Issues with sensor entity registration on restart.
- Corrected handling of DTO conversion from API responses.
- Addressed bug with entity setup causing entities to be marked as "no longer provided" after restart.

### Known Issues
- Some device data may be returned as empty lists (e.g., `heatpump` data) due to API response inconsistencies.
- Minor delays in data updates may occur depending on API response time.

[Unreleased]: https://github.com/your-repo/eplucon-home-assistant-integration/compare/v1.0.0...HEAD
[1.0.0]: https://github.com/your-repo/eplucon-home-assistant-integration/releases/tag/v1.0.0<|MERGE_RESOLUTION|>--- conflicted
+++ resolved
@@ -10,7 +10,7 @@
 ### Added
 - Homeassistant device info to map entities per device in the integration.
 - Debugging logs for API calls to be able to trace received data.
-<<<<<<< HEAD
+- CI using GitHub Actions including HACS validation.
 - Missing Binary sensors (as reported by [killer8](https://tweakers.net/gallery/304893/)):
   - Active WW request
   - Direct Outlet (DG1)
@@ -19,9 +19,6 @@
   - Mixture Outlet (SG4)
 
 
-=======
-- CI using GitHub Actions including HACS validation.
->>>>>>> e9cc7eff
 
 ### Removed
 - Device name from default entity name
